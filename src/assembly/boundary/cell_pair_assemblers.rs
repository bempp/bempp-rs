--- conflicted
+++ resolved
@@ -137,7 +137,6 @@
             for (test_i, entry) in col.iter_mut().enumerate() {
                 *entry = T::zero();
                 for (index, wt) in self.weights.iter().enumerate() {
-<<<<<<< HEAD
                     *entry += self.integrand.evaluate_singular(
                         self.test_table,
                         self.trial_table,
@@ -147,26 +146,9 @@
                         &self.k,
                         &test_geometry,
                         &trial_geometry,
-                    ) * num::cast::<T::Real, T>(unsafe {
-                        *wt * *self.test_jdet.get_unchecked(index)
-                            * *self.trial_jdet.get_unchecked(index)
-                    })
-=======
-                    *entry += unsafe {
-                        self.integrand.evaluate_singular(
-                            self.test_table,
-                            self.trial_table,
-                            index,
-                            test_i,
-                            trial_i,
-                            &self.k,
-                            &test_geometry,
-                            &trial_geometry,
-                        )
-                    } * num::cast::<T::Real, T>(
+                    ) * num::cast::<T::Real, T>(
                         *wt * self.test_jdet[index] * self.trial_jdet[index],
                     )
->>>>>>> a2c30dd6
                     .unwrap();
                 }
             }
@@ -310,42 +292,20 @@
                     let test_integrand =
                         num::cast::<T::Real, T>(*test_wt * self.test_jdet[test_index]).unwrap();
                     for (trial_index, trial_wt) in self.trial_weights.iter().enumerate() {
-<<<<<<< HEAD
-                        *entry += self.integrand.evaluate_nonsingular(
-                            self.test_table,
-                            self.trial_table,
-                            test_index,
-                            trial_index,
-                            test_i,
-                            trial_i,
-                            &self.k,
-                            &test_geometry,
-                            &trial_geometry,
-                        ) * num::cast::<T::Real, T>(
-                            *test_wt
-                                * self.test_jdet[test_index]
-                                * *trial_wt
-                                * self.trial_jdet[trial_index],
-                        )
-                        .unwrap();
-=======
                         *entry +=
-                            unsafe {
-                                self.integrand.evaluate_nonsingular(
-                                    self.test_table,
-                                    self.trial_table,
-                                    test_index,
-                                    trial_index,
-                                    test_i,
-                                    trial_i,
-                                    &self.k,
-                                    &test_geometry,
-                                    &trial_geometry,
-                                )
-                            } * num::cast::<T::Real, T>(*trial_wt * self.trial_jdet[trial_index])
+                            self.integrand.evaluate_nonsingular(
+                                self.test_table,
+                                self.trial_table,
+                                test_index,
+                                trial_index,
+                                test_i,
+                                trial_i,
+                                &self.k,
+                                &test_geometry,
+                                &trial_geometry,
+                            ) * num::cast::<T::Real, T>(*trial_wt * self.trial_jdet[trial_index])
                                 .unwrap()
                                 * test_integrand;
->>>>>>> a2c30dd6
                     }
                 }
             }
@@ -511,19 +471,17 @@
                     let test_integrand =
                         num::cast::<T::Real, T>(*test_wt * self.test_jdet[test_index]).unwrap();
                     for (trial_index, trial_wt) in self.trial_weights.iter().enumerate() {
-                        *entry += unsafe {
-                            self.integrand.evaluate_nonsingular(
-                                self.test_table,
-                                self.trial_table,
-                                test_index,
-                                trial_index,
-                                test_i,
-                                trial_i,
-                                &self.k,
-                                &test_geometry,
-                                &trial_geometry,
-                            )
-                        } * num::cast::<T::Real, T>(
+                        *entry += self.integrand.evaluate_nonsingular(
+                            self.test_table,
+                            self.trial_table,
+                            test_index,
+                            trial_index,
+                            test_i,
+                            trial_i,
+                            &self.k,
+                            &test_geometry,
+                            &trial_geometry,
+                        ) * num::cast::<T::Real, T>(
                             *trial_wt * self.trial_jdet[self.trial_cell][trial_index],
                         )
                         .unwrap()
@@ -694,19 +652,17 @@
                     .unwrap();
                     for (trial_index, trial_wt) in self.trial_weights.iter().enumerate() {
                         *entry +=
-                            unsafe {
-                                self.integrand.evaluate_nonsingular(
-                                    self.test_table,
-                                    self.trial_table,
-                                    test_index,
-                                    trial_index,
-                                    test_i,
-                                    trial_i,
-                                    &self.k,
-                                    &test_geometry,
-                                    &trial_geometry,
-                                )
-                            } * num::cast::<T::Real, T>(*trial_wt * self.trial_jdet[trial_index])
+                            self.integrand.evaluate_nonsingular(
+                                self.test_table,
+                                self.trial_table,
+                                test_index,
+                                trial_index,
+                                test_i,
+                                trial_i,
+                                &self.k,
+                                &test_geometry,
+                                &trial_geometry,
+                            ) * num::cast::<T::Real, T>(*trial_wt * self.trial_jdet[trial_index])
                                 .unwrap()
                                 * test_integrand;
                     }
