<<<<<<< HEAD
//? mpirun -n {{NPROCESSES}} --features "mpi"

use itertools::izip;
=======
>>>>>>> 93978957
use rand::prelude::*;
use rand::SeedableRng;

use mpi::{environment::Universe, topology::UserCommunicator, traits::*};

use solvers_traits::tree::Tree;

use solvers_tree::types::{
    domain::Domain, morton::MortonKey, multi_node::MultiNodeTree, point::PointType,
};

pub fn points_fixture(npoints: i32) -> Vec<[f64; 3]> {
    let mut range = StdRng::seed_from_u64(0);
    let between = rand::distributions::Uniform::from(0.0..1.0);
    let mut points: Vec<[PointType; 3]> = Vec::new();

    for _ in 0..npoints {
        points.push([
            between.sample(&mut range),
            between.sample(&mut range),
            between.sample(&mut range),
        ])
    }

    points
}

/// Test that the leaves on separate nodes do not overlap.
fn test_no_overlaps(world: &UserCommunicator, tree: &MultiNodeTree) {
    // Communicate bounds from each process
    let max = tree.get_keys().iter().max().unwrap();
    let min = *tree.get_keys().iter().min().unwrap();

    // Gather all bounds at root
    let size = world.size();
    let rank = world.rank();

    let next_rank = if rank + 1 < size { rank + 1 } else { 0 };
    let previous_rank = if rank > 0 { rank - 1 } else { size - 1 };

    let previous_process = world.process_at_rank(previous_rank);
    let next_process = world.process_at_rank(next_rank);

    // Send min to partner
    if rank > 0 {
        previous_process.send(&min);
    }

    let mut partner_min = MortonKey::default();

    if rank < (size - 1) {
        next_process.receive_into(&mut partner_min);
    }

    // Test that the partner's minimum node is greater than the process's maximum node
    if rank < size - 1 {
        assert!(max < &partner_min)
    }
}

fn test_uniform(tree: &MultiNodeTree) {
    let levels: Vec<u64> = tree.get_keys().iter().map(|key| key.level()).collect();
    let first = levels[0];
    assert_eq!(true, levels.iter().all(|level| *level == first));
}

/// Test that the globally defined domain contains all the points at a given node.
fn test_global_bounds(world: &UserCommunicator) {
    let points = points_fixture(10000);

    let comm = world.duplicate();

    let domain = Domain::from_global_points(&points, &comm);

    // Test that all local points are contained within the global domain
    for point in points {
        assert!(domain.origin[0] <= point[0] && point[0] <= domain.origin[0] + domain.diameter[0]);
        assert!(domain.origin[1] <= point[1] && point[1] <= domain.origin[1] + domain.diameter[1]);
        assert!(domain.origin[2] <= point[2] && point[2] <= domain.origin[2] + domain.diameter[2]);
    }
}

fn main() {
    // Setup an MPI environment
    let universe: Universe = mpi::initialize().unwrap();
    let world = universe.world();
    let comm = world.duplicate();

    // Setup tree parameters
    let adaptive = false;
    let n_crit: Option<_> = None;
    let k: Option<_> = None;
    let depth = Some(4);
    let n_points = 10000;

    let points = points_fixture(n_points);

    let tree = MultiNodeTree::new(&comm, k, &points, adaptive, n_crit, depth);

    test_global_bounds(&comm);
    if world.rank() == 0 {
        println!("\t ... test_global_bounds passed on uniform tree");
    }
    test_uniform(&tree);
    if world.rank() == 0 {
        println!("\t ... test_uniform passed on uniform tree");
    }
    test_no_overlaps(&comm, &tree);
    if world.rank() == 0 {
        println!("\t ... test_no_overlaps passed on uniform tree");
    }
}<|MERGE_RESOLUTION|>--- conflicted
+++ resolved
@@ -1,9 +1,5 @@
-<<<<<<< HEAD
 //? mpirun -n {{NPROCESSES}} --features "mpi"
 
-use itertools::izip;
-=======
->>>>>>> 93978957
 use rand::prelude::*;
 use rand::SeedableRng;
 
