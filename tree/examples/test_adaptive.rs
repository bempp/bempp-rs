use std::collections::HashSet;

use rand::prelude::*;
use rand::SeedableRng;

use mpi::{environment::Universe, topology::UserCommunicator, traits::*};

use solvers_traits::tree::Tree;

use solvers_tree::constants::{DEEPEST_LEVEL, LEVEL_SIZE};
use solvers_tree::implementations::impl_morton::encode_anchor;
use solvers_tree::types::{
<<<<<<< HEAD
    domain::Domain, morton::{MortonKey, MortonKeys}, multi_node::MultiNodeTree, point::PointType,
=======
    domain::Domain,
    morton::{MortonKey, MortonKeys},
    multi_node::MultiNodeTree,
    point::PointType,
>>>>>>> 21ad4a70
    single_node::SingleNodeTree,
};

use solvers_tree::constants::{DEEPEST_LEVEL, LEVEL_SIZE};
use solvers_tree::implementations::impl_morton::encode_anchor;

pub fn points_fixture(npoints: i32) -> Vec<[f64; 3]> {
    let mut range = StdRng::seed_from_u64(0);
    let between = rand::distributions::Uniform::from(0.0..1.0);
    let mut points: Vec<[PointType; 3]> = Vec::new();

    for _ in 0..npoints {
        points.push([
            between.sample(&mut range),
            between.sample(&mut range),
            between.sample(&mut range),
        ])
    }

    points
}

/// Test that the leaves on separate nodes do not overlap.
fn test_no_overlaps(world: &UserCommunicator, tree: &MultiNodeTree) {
    // Communicate bounds from each process
    let max = tree.leaves.iter().max().unwrap();
    let min = tree.leaves.iter().min().unwrap();

    // Gather all bounds at root
    let size = world.size();
    let rank = world.rank();

    let next_rank = if rank + 1 < size { rank + 1 } else { 0 };
    let previous_rank = if rank > 0 { rank - 1 } else { size - 1 };

    let previous_process = world.process_at_rank(previous_rank);
    let next_process = world.process_at_rank(next_rank);

    // Send max to partner
    if rank < (size - 1) {
        next_process.send(max);
    }

    let mut partner_max = MortonKey::default();

    if rank > 0 {
        previous_process.receive_into(&mut partner_max);
    }

    // Test that the partner's minimum node is greater than the process's maximum node
    if rank > 0 {
        assert!(partner_max < *min)
    }
}

<<<<<<< HEAD
/// Test that the tree spans the entire domain specified by the point distribution.
/// Test that the tree spans the entire domain specified by the point distribution.
fn test_span(points: &[[f64; 3]], tree: &MultiNodeTree) {
    let min: &MortonKey = tree.get_keys().iter().min().unwrap();
    let max: &MortonKey = tree.get_keys().iter().max().unwrap();
    let block_set: HashSet<MortonKey> = tree.keys.iter().cloned().collect();
    let max_level = tree
        .get_keys()
        .iter()
        .map(|block| block.level())
        .max()
        .unwrap();

    // Generate a uniform tree at the max level, and filter for range in this processor
    // let uniform = SingleNodeTree::new(points, false, None, Some(max_level));
    // let uniform: Vec<MortonKey> = uniform
    //     .get_keys()
    //     .iter()
    //     .cloned()
    //     .collect();

    let diameter = 1 << (DEEPEST_LEVEL - max_level as u64);
    println!("diameter {:?}", diameter);
    let uniform = MortonKeys {
        keys: (0..LEVEL_SIZE)
            .step_by(diameter)
            .flat_map(|i| (0..LEVEL_SIZE).step_by(diameter).map(move |j| (i, j)))
            .flat_map(|(i, j)| (0..LEVEL_SIZE).step_by(diameter).map(move |k| [i, j, k]))
            .map(|anchor| {
                let morton = encode_anchor(&anchor, max_level as u64);
                MortonKey { anchor, morton }
            })
            .filter(|node| (min <= node) && (node <= max))
            .collect(),
        index: 0,
    };

    // let uniform_set: HashSet<MortonKey> = uniform.into_iter().collect(); 

    // let mut keys: Vec<MortonKey> = tree.get_keys().iter().cloned().collect();
    // keys.sort();

    // println!("uniform 0 {:?} blocks0 {:?}", uniform[1], keys[1].level());

    // for node in uniform.iter() {
    //     let ancestors = node.ancestors();
    //     let int: Vec<MortonKey> = ancestors
    //         .intersection(&block_set)
    //         .into_iter()
    //         .cloned()
    //         .collect();
    //     // println!("key {:?} level {:?} int {:?} contained {:?} min {:?} max {:?}", 
    //     // node, node.level(), int, (node >= min) && (node <= max), min, max);
    //     assert!(int.iter().len() > 0);
    // }
}

=======
>>>>>>> 21ad4a70
fn test_adaptive(tree: &MultiNodeTree) {
    let levels: Vec<u64> = tree.get_keys().iter().map(|key| key.level()).collect();
    let first = levels[0];
    assert_eq!(false, levels.iter().all(|level| *level == first));
}

/// Test that the globally defined domain contains all the points at a given node.
fn test_global_bounds(world: &UserCommunicator) {
    let points = points_fixture(10000);

    let comm = world.duplicate();

    let domain = Domain::from_global_points(&points, &comm);

    // Test that all local points are contained within the global domain
    for point in points {
        assert!(domain.origin[0] <= point[0] && point[0] <= domain.origin[0] + domain.diameter[0]);
        assert!(domain.origin[1] <= point[1] && point[1] <= domain.origin[1] + domain.diameter[1]);
        assert!(domain.origin[2] <= point[2] && point[2] <= domain.origin[2] + domain.diameter[2]);
    }
}

fn main() {
    // Setup an MPI environment
    let universe: Universe = mpi::initialize().unwrap();
    let world = universe.world();
    let comm = world.duplicate();

    // Setup tree parameters
    let adaptive = true;
    let n_crit = Some(50);
    let depth: Option<_> = None;
    let n_points = 1000;
    let k: Option<_> = None;

    let points = points_fixture(n_points);

    let tree = MultiNodeTree::new(&comm, k, &points, adaptive, n_crit, depth);
<<<<<<< HEAD
    test_span(&points, &tree);
    if world.rank() == 0 {
        println!("\t ... test_span passed on adaptive tree");
    }
    // test_global_bounds(&comm);
    // if world.rank() == 0 {
    //     println!("\t ... test_global_bounds passed on adaptive tree");
    // }
    // test_adaptive(&tree);
    // if world.rank() == 0 {
    //     println!("\t ... test_adaptive passed on adaptive tree");
    // }
    // test_no_overlaps(&comm, &tree);
    // if world.rank() == 0 {
    //     println!("\t ... test_no_overlaps passed on adaptive tree");
    // }
=======

    test_global_bounds(&comm);
    if world.rank() == 0 {
        println!("\t ... test_global_bounds passed on adaptive tree");
    }
    test_adaptive(&tree);
    if world.rank() == 0 {
        println!("\t ... test_adaptive passed on adaptive tree");
    }
    test_no_overlaps(&comm, &tree);
    if world.rank() == 0 {
        println!("\t ... test_no_overlaps passed on adaptive tree");
    }
>>>>>>> 21ad4a70
}<|MERGE_RESOLUTION|>--- conflicted
+++ resolved
@@ -10,14 +10,10 @@
 use solvers_tree::constants::{DEEPEST_LEVEL, LEVEL_SIZE};
 use solvers_tree::implementations::impl_morton::encode_anchor;
 use solvers_tree::types::{
-<<<<<<< HEAD
-    domain::Domain, morton::{MortonKey, MortonKeys}, multi_node::MultiNodeTree, point::PointType,
-=======
     domain::Domain,
     morton::{MortonKey, MortonKeys},
     multi_node::MultiNodeTree,
     point::PointType,
->>>>>>> 21ad4a70
     single_node::SingleNodeTree,
 };
 
@@ -73,66 +69,6 @@
     }
 }
 
-<<<<<<< HEAD
-/// Test that the tree spans the entire domain specified by the point distribution.
-/// Test that the tree spans the entire domain specified by the point distribution.
-fn test_span(points: &[[f64; 3]], tree: &MultiNodeTree) {
-    let min: &MortonKey = tree.get_keys().iter().min().unwrap();
-    let max: &MortonKey = tree.get_keys().iter().max().unwrap();
-    let block_set: HashSet<MortonKey> = tree.keys.iter().cloned().collect();
-    let max_level = tree
-        .get_keys()
-        .iter()
-        .map(|block| block.level())
-        .max()
-        .unwrap();
-
-    // Generate a uniform tree at the max level, and filter for range in this processor
-    // let uniform = SingleNodeTree::new(points, false, None, Some(max_level));
-    // let uniform: Vec<MortonKey> = uniform
-    //     .get_keys()
-    //     .iter()
-    //     .cloned()
-    //     .collect();
-
-    let diameter = 1 << (DEEPEST_LEVEL - max_level as u64);
-    println!("diameter {:?}", diameter);
-    let uniform = MortonKeys {
-        keys: (0..LEVEL_SIZE)
-            .step_by(diameter)
-            .flat_map(|i| (0..LEVEL_SIZE).step_by(diameter).map(move |j| (i, j)))
-            .flat_map(|(i, j)| (0..LEVEL_SIZE).step_by(diameter).map(move |k| [i, j, k]))
-            .map(|anchor| {
-                let morton = encode_anchor(&anchor, max_level as u64);
-                MortonKey { anchor, morton }
-            })
-            .filter(|node| (min <= node) && (node <= max))
-            .collect(),
-        index: 0,
-    };
-
-    // let uniform_set: HashSet<MortonKey> = uniform.into_iter().collect(); 
-
-    // let mut keys: Vec<MortonKey> = tree.get_keys().iter().cloned().collect();
-    // keys.sort();
-
-    // println!("uniform 0 {:?} blocks0 {:?}", uniform[1], keys[1].level());
-
-    // for node in uniform.iter() {
-    //     let ancestors = node.ancestors();
-    //     let int: Vec<MortonKey> = ancestors
-    //         .intersection(&block_set)
-    //         .into_iter()
-    //         .cloned()
-    //         .collect();
-    //     // println!("key {:?} level {:?} int {:?} contained {:?} min {:?} max {:?}", 
-    //     // node, node.level(), int, (node >= min) && (node <= max), min, max);
-    //     assert!(int.iter().len() > 0);
-    // }
-}
-
-=======
->>>>>>> 21ad4a70
 fn test_adaptive(tree: &MultiNodeTree) {
     let levels: Vec<u64> = tree.get_keys().iter().map(|key| key.level()).collect();
     let first = levels[0];
@@ -171,24 +107,6 @@
     let points = points_fixture(n_points);
 
     let tree = MultiNodeTree::new(&comm, k, &points, adaptive, n_crit, depth);
-<<<<<<< HEAD
-    test_span(&points, &tree);
-    if world.rank() == 0 {
-        println!("\t ... test_span passed on adaptive tree");
-    }
-    // test_global_bounds(&comm);
-    // if world.rank() == 0 {
-    //     println!("\t ... test_global_bounds passed on adaptive tree");
-    // }
-    // test_adaptive(&tree);
-    // if world.rank() == 0 {
-    //     println!("\t ... test_adaptive passed on adaptive tree");
-    // }
-    // test_no_overlaps(&comm, &tree);
-    // if world.rank() == 0 {
-    //     println!("\t ... test_no_overlaps passed on adaptive tree");
-    // }
-=======
 
     test_global_bounds(&comm);
     if world.rank() == 0 {
@@ -202,5 +120,4 @@
     if world.rank() == 0 {
         println!("\t ... test_no_overlaps passed on adaptive tree");
     }
->>>>>>> 21ad4a70
 }