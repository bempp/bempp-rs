--- conflicted
+++ resolved
@@ -108,17 +108,10 @@
         }
     }
 
-<<<<<<< HEAD
-    fn add(&mut self, elem: MortonKey) {
-        self.keys.push(elem);
-    }    
-    
-=======
     pub fn add(&mut self, item: MortonKey) {
         self.keys.push(item);
     }
 
->>>>>>> 4e3363be
     /// Complete the region between all elements in an vector of Morton keys that doesn't
     /// necessarily span the domain defined by its least and greatest nodes.
     pub fn complete(&mut self) {
@@ -183,11 +176,7 @@
 }
 
 impl FromIterator<MortonKey> for MortonKeys {
-<<<<<<< HEAD
-    fn from_iter<I: IntoIterator<Item=MortonKey>>(iter: I) -> Self {
-=======
     fn from_iter<I: IntoIterator<Item = MortonKey>>(iter: I) -> Self {
->>>>>>> 4e3363be
         let mut c = MortonKeys::new();
 
         for i in iter {
@@ -597,11 +586,7 @@
     }
 
     /// Check if two keys are adjacent with respect to each other
-<<<<<<< HEAD
-    pub fn is_adjacent(&self, other: &MortonKey, depth: u64) -> bool {
-=======
     pub fn is_adjacent(&self, other: &MortonKey) -> bool {
->>>>>>> 4e3363be
         let ancestors = self.ancestors();
         let other_ancestors = other.ancestors();
 
@@ -610,49 +595,14 @@
             false
         } else {
             // Calculate distance between centres of each node
-<<<<<<< HEAD
-            let da = self.diameter(depth);
-            let db = other.diameter(depth);
-=======
             let da = 1 << (DEEPEST_LEVEL - self.level());
             let db = 1 << (DEEPEST_LEVEL - other.level());
->>>>>>> 4e3363be
             let ra = (da as f64) * 0.5;
             let rb = (db as f64) * 0.5;
 
             let ca: Vec<f64> = self.anchor.iter().map(|&x| (x as f64) + ra).collect();
             let cb: Vec<f64> = other.anchor.iter().map(|&x| (x as f64) + rb).collect();
 
-<<<<<<< HEAD
-            let distance: Vec<f64> = ca.iter().zip(cb.iter()).map(|(a, b)| (b - a).abs()).collect();
-
-            let min = ra + rb;
-            let max = 3.0_f64.sqrt() * (ra + rb);
-
-            println!("centre a {:?} b {:?} distance {:?} min {:?} max {:?} contained {:?}", 
-            ca, cb, distance, min, max, distance.iter().any(|&d| (min <= d && d <= max)));
-            distance.iter().any(|&d| (min <= d && d <= max))
-        }
-    }
-
-    /// Find all defined near-field interactions
-    pub fn u_list(&self) -> Vec<MortonKey> {
-        self.neighbors()
-    }
-
-    /// Non-adjacent children of Parent's neighbours.
-    pub fn v_list(&self) -> Vec<MortonKey> {
-        let parent_neighbours_children =
-            self.parent()
-                .neighbors()
-                .iter()
-                .fold(Vec::<MortonKey>::new(), |mut acc, p| {
-                    acc.append(&mut p.children());
-                    acc
-                });
-
-        parent_neighbours_children
-=======
             let distance: Vec<f64> = ca.iter().zip(cb.iter()).map(|(a, b)| b - a).collect();
 
             let min = -ra - rb;
@@ -667,7 +617,6 @@
 
             result
         }
->>>>>>> 4e3363be
     }
 }
 
@@ -1176,69 +1125,6 @@
     }
 
     #[test]
-    fn test_is_adjacent() {
-        // let point = [0.5, 0.5, 0.5];
-        // let domain = Domain {
-        //     origin: [0., 0., 0.],
-        //     diameter: [1., 1., 1.],
-        // };
-
-        // let key = MortonKey::from_point(&point, &domain);
-
-        // let mut ancestors = key.ancestors();
-        // ancestors.remove(&key);
-
-        // // Test that overlapping nodes are not adjacent
-        // for a in ancestors.iter() {
-        //     assert!(!key.is_adjacent(a, DEEPEST_LEVEL))
-        // }
-
-        // // Test that siblings & neighbours are adjacent
-        // let siblings = key.siblings();
-        // let neighbors = key.neighbors();
-
-        // for s in siblings.iter() {
-        //     assert!(key.is_adjacent(s, DEEPEST_LEVEL));
-        // }
-        
-        // for n in neighbors.iter() {
-        //     assert!(key.is_adjacent(n, DEEPEST_LEVEL));
-        // }
-
-        // Test keys on different levels
-        let anchor_a = [0, 0, 0];
-        let a = MortonKey {
-            morton: encode_anchor(&anchor_a, 16),
-            anchor: anchor_a
-        };
-        let anchor_b = [32768, 32768, 32768];
-        let b = MortonKey {
-            morton: encode_anchor(&anchor_b, DEEPEST_LEVEL),
-            anchor: anchor_b
-        };
-
-        // let point_b = [0.5, 0.5, 0.5];
-        // let domain = Domain {origin: [0., 0., 0.], diameter: [1., 1., 1.]};
-        // let b = MortonKey::from_point(&point_b, &domain);
-
-        // assert!(!a.is_adjacent(&b, 3));
-        println!("b {:?} b parent {:?}", b, b.ancestors().into_iter().sorted());
-        assert!(false);
-        // let anchor_a = [0, 0, 0];
-        // let a = MortonKey {
-        //     morton: encode_anchor(&anchor_a, 3),
-        //     anchor: anchor_a
-        // };
-        // let anchor_b = [1, 1, 1];
-        // let b = MortonKey {
-        //     morton: encode_anchor(&anchor_b, 1),
-        //     anchor: anchor_b
-        // };
-        // assert!(!a.is_adjacent(&b, 3));
-
-    }
-
-    #[test]
     pub fn test_morton_keys_iterator() {
         let mut range = StdRng::seed_from_u64(0);
         let between = rand::distributions::Uniform::from(0.0..1.0);
