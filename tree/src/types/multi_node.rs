//! Data structures and methods to create distributed octrees with MPI.
use mpi::topology::UserCommunicator;

use std::collections::{HashMap, HashSet};

use crate::types::{
    domain::Domain,
    morton::{KeyType, MortonKey, MortonKeys},
    point::{Point, Points},
};

/// Concrete distributed multi-node tree.
pub struct MultiNodeTree {
<<<<<<< HEAD
    /// Global communicator for this ree
    pub comm: UserCommunicator,
=======
    /// Global communicator for this Tree
    pub world: UserCommunicator,
>>>>>>> 21ad4a70

    /// Adaptivity is optional.
    pub adaptive: bool,

    ///  A vector of Cartesian points.
    pub points: Points,

    /// The leaf nodes that span the tree, defined by its leaf nodes.
    pub leaves: MortonKeys,

    /// The leaf nodes that span the tree, defined by its leaf nodes, as a set.
    pub leaves_set: HashSet<MortonKey>,

    /// The nodes that span the tree, defined by its leaf nodes, as a set.
    pub keys_set: HashSet<MortonKey>,

    /// Domain spanned by the points in the tree.
    pub domain: Domain,

    /// Map between the points and the leaves in the tree.
    pub points_to_leaves: HashMap<Point, MortonKey>,

    /// Map between the nodes in the tree and the points they contain.
<<<<<<< HEAD
    pub keys_to_points: HashMap<MortonKey, Points>,
=======
    pub leaves_to_points: HashMap<MortonKey, Points>,
>>>>>>> 21ad4a70

    /// Range of Morton keys at this processor, and their current rank [rank, min, max]
    pub range: [KeyType; 3],
}<|MERGE_RESOLUTION|>--- conflicted
+++ resolved
@@ -11,13 +11,8 @@
 
 /// Concrete distributed multi-node tree.
 pub struct MultiNodeTree {
-<<<<<<< HEAD
-    /// Global communicator for this ree
-    pub comm: UserCommunicator,
-=======
     /// Global communicator for this Tree
     pub world: UserCommunicator,
->>>>>>> 21ad4a70
 
     /// Adaptivity is optional.
     pub adaptive: bool,
@@ -41,11 +36,7 @@
     pub points_to_leaves: HashMap<Point, MortonKey>,
 
     /// Map between the nodes in the tree and the points they contain.
-<<<<<<< HEAD
-    pub keys_to_points: HashMap<MortonKey, Points>,
-=======
     pub leaves_to_points: HashMap<MortonKey, Points>,
->>>>>>> 21ad4a70
 
     /// Range of Morton keys at this processor, and their current rank [rank, min, max]
     pub range: [KeyType; 3],
