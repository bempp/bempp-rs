[package]
name = "bempp-tree"
version = "1.1.0"
authors = ["Timo Betcke <timo.betcke@gmail.com>", "Srinath Kailasa <srinathkailasa@gmail.com>"]
edition = "2021"
description = "Octree data structures in Rust."
license = "BSD-3-Clause"
homepage = "https://github.com/bempp/bempp-rs"
repository = "https://github.com/bempp/bempp-rs"
keywords = ["numerics"]
categories = ["mathematics", "science"]

[lib]
name = "bempp_tree"
crate-type = ["lib", "cdylib"]

[dependencies]
itertools = "0.10"
mpi = { version = "0.6.*", optional = true }
memoffset = "0.6"
rand = "0.8.*"
hyksort = { path = "../hyksort", optional = true }
bempp-traits = { path = "../traits" }
<<<<<<< HEAD
rlst = { git = "https://github.com/linalg-rs/rlst.git", branch="tensor" }
rlst-dense = { git = "https://github.com/linalg-rs/rlst.git", branch="tensor" }
rlst-common = { git = "https://github.com/linalg-rs/rlst.git", branch="tensor" }
=======
rlst = { git = "https://github.com/linalg-rs/rlst.git" , branch = "legacy"}
>>>>>>> faaa4579
num = "0.4"

[features]
mpi = ["dep:mpi", "dep:hyksort"]
strict = []<|MERGE_RESOLUTION|>--- conflicted
+++ resolved
@@ -21,13 +21,9 @@
 rand = "0.8.*"
 hyksort = { path = "../hyksort", optional = true }
 bempp-traits = { path = "../traits" }
-<<<<<<< HEAD
-rlst = { git = "https://github.com/linalg-rs/rlst.git", branch="tensor" }
-rlst-dense = { git = "https://github.com/linalg-rs/rlst.git", branch="tensor" }
-rlst-common = { git = "https://github.com/linalg-rs/rlst.git", branch="tensor" }
-=======
-rlst = { git = "https://github.com/linalg-rs/rlst.git" , branch = "legacy"}
->>>>>>> faaa4579
+rlst = { git = "https://github.com/linalg-rs/rlst.git" }
+rlst-dense = { git = "https://github.com/linalg-rs/rlst.git" }
+rlst-common = { git = "https://github.com/linalg-rs/rlst.git" }
 num = "0.4"
 
 [features]
