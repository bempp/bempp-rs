--- conflicted
+++ resolved
@@ -35,10 +35,6 @@
 float-cmp = "0.9.0"
 num_cpus = "1"
 num = "0.4"
-<<<<<<< HEAD
-rlst = { git = "https://github.com/linalg-rs/rlst.git", branch="tensor" }
-=======
-rlst = { git = "https://github.com/linalg-rs/rlst.git", branch = "legacy"}
->>>>>>> faaa4579
+rlst = { git = "https://github.com/linalg-rs/rlst.git" }
 fftw = {git = "https://github.com/skailasa/fftw.git" }
 rayon = "1.7"