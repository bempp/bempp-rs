--- conflicted
+++ resolved
@@ -1,43 +1,32 @@
 //! Multipole to Local field translations for uniform and adaptive Kernel Indepenent FMMs
 use bempp_field::{
-    constants::{NHALO, NSIBLINGS},
-    types::FftFieldTranslationKiFmm,
+    constants::{NHALO, NSIBLINGS}, fft::Fft, types::FftFieldTranslationKiFmm
 };
 use bempp_traits::tree::FmmTree;
 use bempp_tree::types::single_node::SingleNodeTreeNew;
 use itertools::Itertools;
-use num::Complex;
+use num::{Complex, Float};
 use rayon::prelude::*;
-use rlst_dense::array::Array;
+use rlst_dense::{array::Array, types::RlstScalar};
 use rlst_dense::base_array::BaseArray;
 use rlst_dense::data_container::VectorContainer;
 use std::collections::HashSet;
 
-use bempp_traits::{field::SourceToTarget, kernel::Kernel, tree::Tree, types::Scalar};
+use bempp_traits::{field::SourceToTarget, kernel::Kernel, tree::Tree};
 use bempp_tree::types::morton::MortonKey;
 
-<<<<<<< HEAD
 use crate::{
     builder::FmmEvalType,
     helpers::{find_chunk_size, homogenous_kernel_scale, m2l_scale},
     types::SendPtrMut,
-=======
-use bempp_traits::{
-    field::{FieldTranslation, FieldTranslationData},
-    fmm::{Fmm, InteractionLists},
-    kernel::{Kernel, ScaleInvariantKernel},
-    tree::Tree,
-    types::{EvalType, RlstScalar},
->>>>>>> 0cda3d5c
 };
-use crate::{fmm::KiFmm, traits::FmmScalar};
+use crate::fmm::KiFmm;
 use rlst_dense::{
     array::empty_array,
     rlst_dynamic_array2,
     traits::{MultIntoResize, RawAccess},
 };
 
-<<<<<<< HEAD
 use rlst_dense::traits::{MatrixSvd, RandomAccessMut};
 
 use crate::field_translation::matmul::matmul8x8;
@@ -45,8 +34,8 @@
 impl<T, U, V> KiFmm<V, FftFieldTranslationKiFmm<U, T>, T, U>
 where
     T: Kernel<T = U> + std::marker::Send + std::marker::Sync + Default,
-    U: FmmScalar,
-    Complex<U>: Scalar,
+    U: RlstScalar<Real = U> + Float + Default + Fft,
+    Complex<U>: RlstScalar,
     Array<U, BaseArray<U, VectorContainer<U>, 2>, 2>: MatrixSvd<Item = U>,
     V: FmmTree<Tree = SingleNodeTreeNew<U>>,
 {
@@ -86,60 +75,6 @@
                         self.level_index_pointer_multipoles[level as usize].get(&first_child)
                     {
                         result[i].push(*neighbor_displacement)
-=======
-use rlst_dense::traits::RandomAccessMut;
-
-use crate::field_translation::hadamard::matmul8x8;
-
-/// Field translations defined on uniformly refined trees.
-pub mod uniform {
-
-    use super::*;
-
-    impl<T, U> FmmDataUniform<KiFmmLinear<SingleNodeTree<U>, T, FftFieldTranslationKiFmm<U, T>, U>, U>
-    where
-        T: Kernel<T = U>
-            + ScaleInvariantKernel<T = U>
-            + std::marker::Send
-            + std::marker::Sync
-            + Default,
-        U: RlstScalar<Real = U> + Float + Default + std::marker::Send + std::marker::Sync + Fft,
-        Complex<U>: RlstScalar,
-        Array<U, BaseArray<U, VectorContainer<U>, 2>, 2>: MatrixSvd<Item = U>,
-    {
-        fn displacements(&self, level: u64) -> Vec<Vec<usize>> {
-            let nneighbors = 26;
-            let nsiblings = 8;
-
-            let sources = self.fmm.tree().get_keys(level).unwrap();
-
-            let parents: HashSet<MortonKey> =
-                sources.iter().map(|source| source.parent()).collect();
-            let mut parents = parents.into_iter().collect_vec();
-            parents.sort();
-            let nparents = parents.len();
-
-            let mut result = vec![Vec::new(); nneighbors];
-
-            let parent_neighbors = parents
-                .iter()
-                .map(|parent| parent.all_neighbors())
-                .collect_vec();
-
-            for i in 0..nneighbors {
-                for all_neighbors in parent_neighbors.iter().take(nparents) {
-                    // First check if neighbor exists is in the bounds of the tree
-                    if let Some(neighbor) = all_neighbors[i] {
-                        let first_child = neighbor.first_child();
-                        // Then need to check if first child exists in the tree
-                        if let Some(first_child_index) =
-                            self.level_index_pointer[level as usize].get(&first_child)
-                        {
-                            result[i].push(*first_child_index)
-                        } else {
-                            result[i].push(nparents * nsiblings)
-                        }
->>>>>>> 0cda3d5c
                     } else {
                         result[i].push(zero_displacement)
                     }
@@ -152,12 +87,11 @@
     }
 }
 
-<<<<<<< HEAD
 impl<T, U, V> SourceToTarget for KiFmm<V, FftFieldTranslationKiFmm<U, T>, T, U>
 where
     T: Kernel<T = U> + Default + Send + Sync,
-    U: FmmScalar,
-    Complex<U>: Scalar,
+    U: RlstScalar<Real = U> + Float + Default + Fft,
+    Complex<U>: RlstScalar,
     Array<U, BaseArray<U, VectorContainer<U>, 2>, 2>: MatrixSvd<Item = U>,
     V: FmmTree<Tree = SingleNodeTreeNew<U>> + Send + Sync,
 {
@@ -219,247 +153,6 @@
                     signals_hat_f =
                         std::slice::from_raw_parts_mut(ptr, fft_size_real * (nsources + nzeros));
                 }
-=======
-    impl<T, U> FieldTranslation<U>
-        for FmmDataUniform<KiFmmLinear<SingleNodeTree<U>, T, FftFieldTranslationKiFmm<U, T>, U>, U>
-    where
-        T: Kernel<T = U>
-            + ScaleInvariantKernel<T = U>
-            + std::marker::Send
-            + std::marker::Sync
-            + Default,
-        U: RlstScalar<Real = U> + Float + Default + std::marker::Send + std::marker::Sync + Fft,
-        Complex<U>: RlstScalar,
-        Array<U, BaseArray<U, VectorContainer<U>, 2>, 2>: MatrixSvd<Item = U>,
-    {
-        fn p2l(&self, _level: u64) {}
-
-        fn m2l<'a>(&self, level: u64) {
-            let Some(targets) = self.fmm.tree().get_keys(level) else {
-                return;
-            };
-
-            let n = 2 * self.fmm.order - 1;
-            let npad = n + 1;
-
-            let parents: HashSet<MortonKey> = targets
-                .iter()
-                .map(|target: &MortonKey| target.parent())
-                .collect();
-            let mut parents = parents.into_iter().collect_vec();
-            parents.sort();
-            let nparents = parents.len();
-
-            let ncoeffs = self.fmm.m2l.ncoeffs(self.fmm.order);
-            let nsiblings = 8;
-            let nzeros = 8;
-            let size = npad * npad * npad;
-            let size_real = npad * npad * (npad / 2 + 1);
-            let all_displacements = self.displacements(level);
-
-            let ntargets = targets.len();
-            let min = &targets[0];
-            let max = &targets[ntargets - 1];
-            let min_idx = self.fmm.tree().key_to_index.get(min).unwrap();
-            let max_idx = self.fmm.tree().key_to_index.get(max).unwrap();
-
-            let multipoles = &self.multipoles[min_idx * ncoeffs..(max_idx + 1) * ncoeffs];
-
-            ////////////////////////////////////////////////////////////////////////////////////
-            // Pre-process to setup data structures for M2L kernel
-            ////////////////////////////////////////////////////////////////////////////////////
-
-            // Allocation of FFT of multipoles on convolution grid, in frequency order
-            let mut signals_hat_f_buffer = vec![U::zero(); size_real * (ntargets + nzeros) * 2];
-            let signals_hat_f: &mut [Complex<U>];
-            unsafe {
-                let ptr = signals_hat_f_buffer.as_mut_ptr() as *mut Complex<U>;
-                signals_hat_f =
-                    std::slice::from_raw_parts_mut(ptr, size_real * (ntargets + nzeros));
-            }
-
-            // A thread safe mutable pointer for saving to this vector
-            let raw = signals_hat_f.as_mut_ptr();
-            let signals_hat_f_ptr = SendPtrMut { raw };
-
-            // Pre processing chunk size, in terms of number of parents
-            let max_chunk_size;
-            if level == 2 {
-                max_chunk_size = 8
-            } else if level == 3 {
-                max_chunk_size = 64
-            } else {
-                max_chunk_size = 128
-            }
-            let chunk_size = find_chunk_size(nparents, max_chunk_size);
-
-            // Pre-processing to find FFT
-            multipoles
-                .par_chunks_exact(ncoeffs * nsiblings * chunk_size)
-                .enumerate()
-                .for_each(|(i, multipole_chunk)| {
-                    // Place Signal on convolution grid
-                    let mut signal_chunk = vec![U::zero(); size * nsiblings * chunk_size];
-
-                    for i in 0..nsiblings * chunk_size {
-                        let multipole = &multipole_chunk[i * ncoeffs..(i + 1) * ncoeffs];
-                        let signal = &mut signal_chunk[i * size..(i + 1) * size];
-                        for (surf_idx, &conv_idx) in
-                            self.fmm.m2l.surf_to_conv_map.iter().enumerate()
-                        {
-                            signal[conv_idx] = multipole[surf_idx]
-                        }
-                    }
-
-                    // Temporary buffer to hold results of FFT
-                    let signal_hat_chunk_buffer =
-                        vec![U::zero(); size_real * nsiblings * chunk_size * 2];
-                    let signal_hat_chunk_c;
-                    unsafe {
-                        let ptr = signal_hat_chunk_buffer.as_ptr() as *mut Complex<U>;
-                        signal_hat_chunk_c =
-                            std::slice::from_raw_parts_mut(ptr, size_real * nsiblings * chunk_size);
-                    }
-
-                    U::rfft3_fftw_slice(&mut signal_chunk, signal_hat_chunk_c, &[npad, npad, npad]);
-
-                    // Re-order the temporary buffer into frequency order before flushing to main memory
-                    let signal_hat_chunk_f_buffer =
-                        vec![U::zero(); size_real * nsiblings * chunk_size * 2];
-                    let signal_hat_chunk_f_c;
-                    unsafe {
-                        let ptr = signal_hat_chunk_f_buffer.as_ptr() as *mut Complex<U>;
-                        signal_hat_chunk_f_c =
-                            std::slice::from_raw_parts_mut(ptr, size_real * nsiblings * chunk_size);
-                    }
-
-                    for i in 0..size_real {
-                        for j in 0..nsiblings * chunk_size {
-                            signal_hat_chunk_f_c[nsiblings * chunk_size * i + j] =
-                                signal_hat_chunk_c[size_real * j + i]
-                        }
-                    }
-
-                    // Storing the results of the FFT in frequency order
-                    unsafe {
-                        let sibling_offset = i * nsiblings * chunk_size;
-
-                        // Pointer to storage buffer for frequency ordered FFT of signals
-                        let ptr = signals_hat_f_ptr;
-
-                        for i in 0..size_real {
-                            let frequency_offset = i * (ntargets + nzeros);
-
-                            // Head of buffer for each frequency
-                            let head = ptr.raw.add(frequency_offset).add(sibling_offset);
-
-                            let signal_hat_f_chunk =
-                                std::slice::from_raw_parts_mut(head, nsiblings * chunk_size);
-
-                            // Store results for this frequency for this sibling set chunk
-                            let results_i = &signal_hat_chunk_f_c
-                                [i * nsiblings * chunk_size..(i + 1) * nsiblings * chunk_size];
-
-                            signal_hat_f_chunk
-                                .iter_mut()
-                                .zip(results_i)
-                                .for_each(|(c, r)| *c += *r);
-                        }
-                    }
-                });
-
-            // Allocate check potentials (implicitly in frequency order)
-            let mut check_potentials_hat_f_buffer = vec![U::zero(); 2 * size_real * ntargets];
-            let check_potentials_hat_f: &mut [Complex<U>];
-            unsafe {
-                let ptr = check_potentials_hat_f_buffer.as_mut_ptr() as *mut Complex<U>;
-                check_potentials_hat_f = std::slice::from_raw_parts_mut(ptr, size_real * ntargets);
-            }
-
-            ////////////////////////////////////////////////////////////////////////////////////
-            // M2L Kernel
-            ////////////////////////////////////////////////////////////////////////////////////
-            let scale = Complex::from(self.m2l_scale(level) * self.fmm.kernel.scale(level));
-            let kernel_data_ft = &self.fmm.m2l.operator_data.kernel_data_f;
-
-            (0..size_real)
-                .into_par_iter()
-                .zip(signals_hat_f.par_chunks_exact(ntargets + nzeros))
-                .zip(check_potentials_hat_f.par_chunks_exact_mut(ntargets))
-                .for_each(|((freq, signal_hat_f), check_potential_hat_f)| {
-                    (0..nparents).step_by(chunk_size).for_each(|chunk_start| {
-                        let chunk_end = std::cmp::min(chunk_start + chunk_size, nparents);
-
-                        let save_locations = &mut check_potential_hat_f
-                            [chunk_start * nsiblings..chunk_end * nsiblings];
-
-                        for i in 0..26 {
-                            let frequency_offset = freq * 26;
-                            let k_f = &kernel_data_ft[i + frequency_offset];
-                            // Lookup signals
-                            let displacements = &all_displacements[i][chunk_start..chunk_end];
-
-                            for j in 0..(chunk_end - chunk_start) {
-                                let displacement = displacements[j];
-                                let s_f = &signal_hat_f[displacement..displacement + nsiblings];
-
-                                matmul8x8(
-                                    k_f,
-                                    s_f,
-                                    &mut save_locations[j * nsiblings..(j + 1) * nsiblings],
-                                    scale,
-                                )
-                            }
-                        }
-                    });
-                });
-
-            ////////////////////////////////////////////////////////////////////////////////////
-            // Post processing to find local expansions from check potentials
-            ////////////////////////////////////////////////////////////////////////////////////
-
-            // Get check potentials back into target order from frequency order
-            let mut check_potential_hat = vec![U::zero(); size_real * ntargets * 2];
-            let mut check_potential = vec![U::zero(); size * ntargets];
-            let check_potential_hat_c;
-            unsafe {
-                let ptr = check_potential_hat.as_mut_ptr() as *mut Complex<U>;
-                check_potential_hat_c = std::slice::from_raw_parts_mut(ptr, size_real * ntargets)
-            }
-
-            check_potential_hat_c
-                .par_chunks_exact_mut(size_real)
-                .enumerate()
-                .for_each(|(i, check_potential_hat_chunk)| {
-                    // Lookup all frequencies for this target box
-                    for j in 0..size_real {
-                        check_potential_hat_chunk[j] = check_potentials_hat_f[j * ntargets + i]
-                    }
-                });
-
-            // Compute inverse FFT
-            U::irfft3_fftw_par_slice(
-                check_potential_hat_c,
-                &mut check_potential,
-                &[npad, npad, npad],
-            );
-
-            check_potential
-                .par_chunks_exact(nsiblings * size)
-                .zip(self.level_locals[level as usize].par_chunks_exact(nsiblings))
-                .for_each(|(check_potential_chunk, local_ptrs)| {
-                    // Map to surface grid
-                    let mut potential_chunk = rlst_dynamic_array2!(U, [ncoeffs, nsiblings]);
-
-                    for i in 0..nsiblings {
-                        for (surf_idx, &conv_idx) in
-                            self.fmm.m2l.conv_to_surf_map.iter().enumerate()
-                        {
-                            *potential_chunk.get_mut([surf_idx, i]).unwrap() =
-                                check_potential_chunk[i * size + conv_idx];
-                        }
-                    }
->>>>>>> 0cda3d5c
 
                 // A thread safe mutable pointer for saving to this vector
                 let signals_hat_f_ptr = SendPtrMut {
@@ -494,7 +187,6 @@
                 // Lookup all of the precomputed Green's function evaluations' FFT sequences
                 let kernel_data_ft = &self.source_to_target_data.operator_data.kernel_data_f;
 
-<<<<<<< HEAD
                 // Allocate buffer to store the check potentials in frequency order
                 let mut check_potential_hat = vec![U::zero(); fft_size_real * ntargets * 2];
 
@@ -505,70 +197,6 @@
                     let ptr = check_potential_hat.as_mut_ptr() as *mut Complex<U>;
                     check_potential_hat_c =
                         std::slice::from_raw_parts_mut(ptr, fft_size_real * ntargets)
-=======
-            if level == 2 {
-                U::from(1. / 2.).unwrap()
-            } else {
-                let two = U::from(2.0).unwrap();
-                RlstScalar::powf(two, U::from(level - 3).unwrap())
-            }
-        }
-    }
-}
-
-/// Field translations defined on adaptively refined
-pub mod adaptive {
-    use rlst_dense::rlst_array_from_slice2;
-
-    use super::*;
-
-    impl<T, U> FmmDataAdaptive<KiFmmLinear<SingleNodeTree<U>, T, FftFieldTranslationKiFmm<U, T>, U>, U>
-    where
-        T: Kernel<T = U>
-            + ScaleInvariantKernel<T = U>
-            + std::marker::Send
-            + std::marker::Sync
-            + Default,
-        U: RlstScalar<Real = U> + Fft + num::Float + Default,
-        Complex<U>: RlstScalar,
-        Array<U, BaseArray<U, VectorContainer<U>, 2>, 2>: MatrixSvd<Item = U>,
-    {
-        fn displacements(&self, level: u64) -> Vec<Vec<usize>> {
-            let nneighbors = 26;
-            let nsiblings = 8;
-
-            let sources = self.fmm.tree().get_keys(level).unwrap();
-
-            let parents: HashSet<MortonKey> =
-                sources.iter().map(|source| source.parent()).collect();
-            let mut parents = parents.into_iter().collect_vec();
-            parents.sort();
-            let nparents = parents.len();
-
-            let mut result = vec![Vec::new(); nneighbors];
-
-            let parent_neighbors = parents
-                .iter()
-                .map(|parent| parent.all_neighbors())
-                .collect_vec();
-
-            for i in 0..nneighbors {
-                for all_neighbors in parent_neighbors.iter().take(nparents) {
-                    // First check if neighbor exists is in the bounds of the tree
-                    if let Some(neighbor) = all_neighbors[i] {
-                        let first_child = neighbor.first_child();
-                        // Then need to check if first child exists in the tree
-                        if let Some(first_child_index) =
-                            self.level_index_pointer[level as usize].get(&first_child)
-                        {
-                            result[i].push(*first_child_index)
-                        } else {
-                            result[i].push(nparents * nsiblings)
-                        }
-                    } else {
-                        result[i].push(nparents * nsiblings);
-                    }
->>>>>>> 0cda3d5c
                 }
 
                 // 1. Compute FFT of all multipoles in source boxes at this level
@@ -595,7 +223,6 @@
                                 }
                             }
 
-<<<<<<< HEAD
                             // Temporary buffer to hold results of FFT
                             let signal_hat_chunk_buffer =
                                 vec![
@@ -608,79 +235,6 @@
                                 signal_hat_chunk_c = std::slice::from_raw_parts_mut(
                                     ptr,
                                     fft_size_real * NSIBLINGS * chunk_size_pre_proc,
-=======
-    impl<T, U> FieldTranslation<U>
-        for FmmDataAdaptive<KiFmmLinear<SingleNodeTree<U>, T, FftFieldTranslationKiFmm<U, T>, U>, U>
-    where
-        T: Kernel<T = U>
-            + ScaleInvariantKernel<T = U>
-            + std::marker::Send
-            + std::marker::Sync
-            + Default,
-        U: RlstScalar<Real = U> + Fft + Float + Default,
-        Complex<U>: RlstScalar,
-        Array<U, BaseArray<U, VectorContainer<U>, 2>, 2>: MatrixSvd<Item = U>,
-    {
-        fn p2l<'a>(&self, level: u64) {
-            let Some(targets) = self.fmm.tree().get_keys(level) else {
-                return;
-            };
-
-            let ncoeffs = self.fmm.m2l.ncoeffs(self.fmm.order);
-            let dim = self.fmm.kernel().space_dimension();
-            let surface_size = ncoeffs * dim;
-            let min_idx = self.fmm.tree().key_to_index.get(&targets[0]).unwrap();
-            let max_idx = self
-                .fmm
-                .tree()
-                .key_to_index
-                .get(targets.last().unwrap())
-                .unwrap();
-            let downward_surfaces =
-                &self.downward_surfaces[min_idx * surface_size..(max_idx + 1) * surface_size];
-            let coordinates = self.fmm.tree().get_all_coordinates().unwrap();
-
-            let ntargets = targets.len();
-            let mut check_potentials = vec![U::zero(); ncoeffs * ntargets];
-
-            // 1. Compute check potentials from x list of each target
-            targets
-                .par_iter()
-                .zip(downward_surfaces.par_chunks_exact(surface_size))
-                .zip(check_potentials.par_chunks_exact_mut(ncoeffs))
-                .for_each(|((target, downward_surface), check_potential)| {
-                    // Find check potential
-                    if let Some(x_list) = self.fmm.get_x_list(target) {
-                        let x_list_indices = x_list
-                            .iter()
-                            .filter_map(|k| self.fmm.tree().get_leaf_index(k));
-                        let charges = x_list_indices
-                            .clone()
-                            .map(|&idx| {
-                                let index_pointer = &self.charge_index_pointer[idx];
-                                &self.charges[index_pointer.0..index_pointer.1]
-                            })
-                            .collect_vec();
-
-                        let sources_coordinates = x_list_indices
-                            .into_iter()
-                            .map(|&idx| {
-                                let index_pointer = &self.charge_index_pointer[idx];
-                                &coordinates[index_pointer.0 * dim..index_pointer.1 * dim]
-                            })
-                            .collect_vec();
-
-                        for (&charges, sources) in charges.iter().zip(sources_coordinates) {
-                            let nsources = sources.len() / dim;
-
-                            if nsources > 0 {
-                                self.fmm.kernel.evaluate_st(
-                                    EvalType::Value,
-                                    sources,
-                                    downward_surface,
-                                    charges,
-                                    check_potential,
->>>>>>> 0cda3d5c
                                 );
                             }
 
@@ -850,16 +404,8 @@
                 }
             }
 
-<<<<<<< HEAD
             FmmEvalType::Matrix(_nmatvec) => {
                 panic!("unimplemnted FFT M2L for Matrix input")
-=======
-            if level == 2 {
-                U::from(1. / 2.).unwrap()
-            } else {
-                let two = U::from(2.0).unwrap();
-                RlstScalar::powf(two, U::from(level - 3).unwrap())
->>>>>>> 0cda3d5c
             }
         }
     }
