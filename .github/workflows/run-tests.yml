name: 🧪 Test

on:
  push:
    branches:
      - "**"
  pull_request:
    branches:
      - main
  schedule:
    - cron: "0 7 * * 1"

jobs:
  run-tests-rust:
    name: Run tests (Rust)
    runs-on: ubuntu-latest
    strategy:
      matrix:
        rust-version: ["stable", "beta", "nightly"]
        mpi: [ 'mpich', 'openmpi']
    steps:
      - name: Set up Rust
        uses: actions-rs/toolchain@v1
        with:
          toolchain: ${{ matrix.rust-version }}
          components: rustfmt
      - name: Set up MPI
        uses: mpi4py/setup-mpi@v1
        with:
          mpi: ${{ matrix.mpi }}
      - name: Install cargo-mpirun
        run: cargo install cargo-mpirun
      - uses: actions/checkout@v2

      - name: Style checks
        run: cargo fmt -- --check

      - name: Build rust library (debug)
        run: cargo build --features "strict"
      - name: Build rust library (release)
        run: cargo build --release --features "strict"
      - name: Build rust library (release with mpi)
        run: cargo build --release --features "strict,mpi"

      - name: Run unit tests
        run: cargo test --lib --features "strict"
      - name: Run unit tests (with mpi enabled)
        run: cargo test --lib --features "mpi,strict"
      - name: Run examples
        run: |
<<<<<<< HEAD
          python3 find_examples.py
          chmod +x examples.sh
          ./examples.sh
=======
          cd tools
          cargo test --examples  --features "strict"

      - name: Build docs
        run: cargo doc --features "strict"

>>>>>>> 9abc8b5e
  run-tests-python:
    name: Run tests (Python)
    runs-on: ubuntu-latest
    strategy:
      matrix:
        python-version: ["3.7", "3.8", "3.9", "3.10", "3.11"]
    steps:
      - name: Set up Python
        uses: actions/setup-python@v4
        with:
          python-version: ${{ matrix.python-version }}
      - uses: actions/checkout@v3
      - name: Install Python requirements
        run: python3 -m pip install pytest-xdist flake8
      - name: Style checks
        run: |
          python3 -m flake8 python/test
      - name: Install tomllib (for Python <3.11)
        run: python3 -m pip install tomli
        if: ${{ matrix.python-version == '3.7' || matrix.python-version == '3.8' || matrix.python-version == '3.9' || matrix.python-version == '3.10' }}
      - run: python3 -m pytest -n=auto python/test
        name: Run tests<|MERGE_RESOLUTION|>--- conflicted
+++ resolved
@@ -48,18 +48,13 @@
         run: cargo test --lib --features "mpi,strict"
       - name: Run examples
         run: |
-<<<<<<< HEAD
           python3 find_examples.py
           chmod +x examples.sh
           ./examples.sh
-=======
-          cd tools
-          cargo test --examples  --features "strict"
 
       - name: Build docs
         run: cargo doc --features "strict"
 
->>>>>>> 9abc8b5e
   run-tests-python:
     name: Run tests (Python)
     runs-on: ubuntu-latest
