--- conflicted
+++ resolved
@@ -22,10 +22,5 @@
 cauchy="0.4.*"
 thiserror="1.*"
 num = "0.4"
-<<<<<<< HEAD
-rlst-common = { git = "https://github.com/linalg-rs/rlst.git", branch="tensor" }
-rlst-dense = { git = "https://github.com/linalg-rs/rlst.git", branch="tensor" }
-=======
-rlst-common = { git = "https://github.com/linalg-rs/rlst.git", branch = "legacy"}
-rlst-dense = { git = "https://github.com/linalg-rs/rlst.git", branch = "legacy"}
->>>>>>> faaa4579
+rlst-common = { git = "https://github.com/linalg-rs/rlst.git" }
+rlst-dense = { git = "https://github.com/linalg-rs/rlst.git" }