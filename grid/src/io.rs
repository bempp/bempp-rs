--- conflicted
+++ resolved
@@ -4,12 +4,58 @@
 use solvers_traits::grid::{Geometry, Grid, Topology};
 use std::fs;
 
+fn get_permutation_to_gmsh(cell_type: ReferenceCellType, degree: usize) -> Vec<usize> {
+    match cell_type {
+        ReferenceCellType::Triangle => match degree {
+                1 => vec![0, 1, 2],
+                2 => vec![0, 1, 2, 5, 3, 4],
+                3 => vec![0, 1, 2, 7, 8, 3, 4, 6, 5, 9],
+                4 => vec![/* TODO */],
+                5 => vec![/* TODO */],
+                _ => {
+                    panic!("Unsupported degree");
+                }
+            },
+        ReferenceCellType::Quadrilateral => match degree {
+                1 => vec![0, 1, 3, 2],
+                2 => vec![0, 1, 3, 2, 4, 6, 7, 5, 8],
+                _ => {
+                    panic!("Unsupported degree");
+                }
+            },
+        _ => {
+            panic!("Unsupported cell type.");
+        }
+    }
+}
+
+fn get_gmsh_cell(cell_type: ReferenceCellType, degree: usize) -> usize {
+    match cell_type {
+        ReferenceCellType::Triangle => match degree {
+                1 => 2,
+                2 => 9,
+                3 => 21,
+                4 => 23,
+                5 => 25,
+                _ => {
+                    panic!("Unsupported degree");
+                }
+            },
+        ReferenceCellType::Quadrilateral => match degree {
+                1 => 3,
+                2 => 10,
+                _ => {
+                    panic!("Unsupported degree");
+                }
+            },
+        _ => {
+            panic!("Unsupported cell type.");
+        }
+    }
+}
+
 /// Export a grid as a gmsh file
-<<<<<<< HEAD
-pub fn export_as_gmsh(grid: &SerialGrid, fname: String) {
-=======
-pub fn export_as_gmsh(grid: &mut impl Grid, fname: String) {
->>>>>>> 461f0428
+pub fn export_as_gmsh(grid: &mut SerialGrid, fname: String) {
     let mut gmsh_s = String::from("");
     gmsh_s.push_str("$MeshFormat\n");
     gmsh_s.push_str("4.1 0 8\n");
@@ -36,134 +82,25 @@
     }
     gmsh_s.push_str("$EndNodes\n");
     gmsh_s.push_str("$Elements\n");
-<<<<<<< HEAD
-    let cell_count = grid.geometry().cell_count();
-    gmsh_s.push_str(&format!("{cell_count}\n"));
-    let mut coordinate_element = &grid.geometry().coordinate_elements()[0];
-    let mut element_i = 0;
-    for i in 0..cell_count {
-        while element_i + 1 < grid.geometry().element_changes().len()
-            && grid.geometry().element_changes()[element_i + 1] == i
-        {
-            element_i += 1;
-            coordinate_element = &grid.geometry().coordinate_elements()[element_i];
-        }
-        let cell = grid.geometry().cell_vertices(i).unwrap();
-        gmsh_s.push_str(&format!("{i} "));
-        let vertex_order: Vec<usize>;
-        if coordinate_element.cell_type() == ReferenceCellType::Triangle {
-            vertex_order = match coordinate_element.degree() {
-                1 => {
-                    gmsh_s.push_str("2");
-                    vec![0, 1, 2]
-                }
-                2 => {
-                    gmsh_s.push_str("9");
-                    vec![0, 1, 2, 5, 3, 4]
-                }
-                3 => {
-                    gmsh_s.push_str("21");
-                    vec![0, 1, 2, 7, 8, 3, 4, 6, 5, 9]
-                }
-                4 => {
-                    gmsh_s.push_str("23");
-                    vec![/* TODO */]
-                }
-                5 => {
-                    gmsh_s.push_str("25");
-                    vec![/* TODO */]
-                }
-                _ => {
-                    panic!("Unsupported degree");
-                }
-            };
-        } else if coordinate_element.cell_type() == ReferenceCellType::Quadrilateral {
-            vertex_order = match coordinate_element.degree() {
-                1 => {
-                    gmsh_s.push_str("3");
-                    vec![0, 1, 3, 2]
-                }
-                2 => {
-                    gmsh_s.push_str("10");
-                    vec![0, 1, 3, 2, 4, 6, 7, 5, 8]
-                }
-                _ => {
-                    panic!("Unsupported degree");
-                }
-            };
-        } else {
-            panic!("Unsupported cell type.");
-        }
-        gmsh_s.push_str(" 2 0 0");
-        for j in vertex_order {
-            gmsh_s.push_str(&format!(" {}", cell[j]))
-=======
+
     let tdim = grid.topology().dim();
     let cell_count = grid.topology_mut().entity_count(tdim);
-
-    // Note: This can and will be tidied up once higher order geometry is supported
-    let mut ntriangles = 0;
-    let mut nquads = 0;
-    for i in 0..cell_count {
-        let cell = grid.topology().cell(i).unwrap();
-        if cell.len() == 3 {
-            ntriangles += 1;
-        } else if cell.len() == 4 {
-            nquads += 1;
-        } else {
-            panic!("Unsupported cell type.");
-        }
-    }
-
-    let nblocks = {
-        if ntriangles > 0 {
-            1
-        } else {
-            0
-        }
-    } + {
-        if nquads > 0 {
-            1
-        } else {
-            0
-        }
-    };
-
-    gmsh_s.push_str(&format!("{nblocks} {cell_count} 1 {cell_count}\n"));
-
-    let mut cell_i = 1;
-
-    if ntriangles > 0 {
-        gmsh_s.push_str(&format!("2 1 2 {ntriangles}\n"));
-
-        for i in 0..cell_count {
-            let cell = grid.topology().cell(i).unwrap();
-            if cell.len() == 3 {
-                gmsh_s.push_str(&format!("{cell_i}"));
-                for j in [0, 1, 2] {
-                    // currently assumes that Geometry and Topology use the same order
-                    gmsh_s.push_str(&format!(" {}", cell[j] + 1))
-                }
-                gmsh_s.push_str("\n");
-                cell_i += 1;
+    let ncoordelements = grid.geometry().coordinate_elements().len();
+    gmsh_s.push_str(&format!("{ncoordelements} {cell_count} 1 {cell_count}\n"));
+    for (i, element) in grid.geometry().coordinate_elements().iter().enumerate() {
+        let start = grid.geometry().element_changes()[i];
+        let end = { if i == ncoordelements - 1 { cell_count } else { grid.geometry().element_changes()[i+1] }};
+        gmsh_s.push_str(&format!("2 1 {} {}\n", get_gmsh_cell(element.cell_type(), element.degree()), end - start));
+        for i in start..end {
+            let cell = grid.geometry().cell_vertices(i).unwrap();
+            gmsh_s.push_str(&format!("{i}"));
+            println!("<--");
+            for j in get_permutation_to_gmsh(element.cell_type(), element.degree()) {
+                println!("{} {}", j, cell.len());
+                gmsh_s.push_str(&format!(" {}", cell[j] + 1))
             }
-        }
-    }
-    if nquads > 0 {
-        gmsh_s.push_str(&format!("2 1 3 {nquads}\n"));
-
-        for i in 0..cell_count {
-            let cell = grid.topology().cell(i).unwrap();
-            if cell.len() == 4 {
-                gmsh_s.push_str(&format!("{cell_i}"));
-                for j in [0, 1, 3, 2] {
-                    // currently assumes that Geometry and Topology use the same order
-                    gmsh_s.push_str(&format!(" {}", cell[j] + 1))
-                }
-                gmsh_s.push_str("\n");
-                cell_i += 1;
-            }
->>>>>>> 461f0428
+            println!("-->");
+            gmsh_s.push_str("\n");
         }
     }
     gmsh_s.push_str("$EndElements\n");
