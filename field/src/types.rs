//! Types for storing field translation data.
use std::collections::HashMap;

use cauchy::{c32, c64};
use num::{Complex, Float};
use rlst_common::traits::{Eval, NewLikeSelf};
use rlst_dense::{
    base_array::BaseArray, data_container::VectorContainer, array::Array, rlst_dynamic_array2,
};

use bempp_traits::kernel::Kernel;
use bempp_traits::types::Scalar;
use bempp_tree::types::morton::MortonKey;

/// Simple type alias for a 2D `Matrix<f64>`
pub type SvdM2lEntry<T> = Array<T, BaseArray<T, VectorContainer<T>, 2>, 2>;

/// Simple type alias for pre-computed FFT of green's function evaluations computed for each transfer vector in a box's halo
/// Each index corresponds to a halo position, and contains 64 convolutions, one for each of a box's siblings with each child
/// of the halo box.
pub type FftKernelData<C> = Vec<Vec<C>>;

/// A type to store the M2L field translation meta-data and data for an FFT based sparsification in the kernel independent FMM.
pub struct FftFieldTranslationKiFmm<T, U>
where
    T: Default + Scalar<Real = T> + Float,
    U: Kernel<T = T> + Default,
{
    /// Amount to dilate inner check surface by
    pub alpha: T,

    /// Map between indices of surface convolution grid points.
    pub surf_to_conv_map: HashMap<usize, usize>,

    /// Map between indices of convolution and surface grid points.
    pub conv_to_surf_map: HashMap<usize, usize>,

    /// Precomputed data required for FFT compressed M2L interaction.
    pub operator_data: FftM2lOperatorData<Complex<T>>,

    /// Unique transfer vectors to lookup m2l unique kernel interactions
    pub transfer_vectors: Vec<TransferVector>,

    /// The associated kernel with this translation operator.
    pub kernel: U,
}

/// A type to store the M2L field translation meta-data  and datafor an SVD based sparsification in the kernel independent FMM.
pub struct SvdFieldTranslationKiFmm<T, U>
where
    T: Scalar<Real = T> + Float + Default,
    U: Kernel<T = T> + Default,
{
    /// Amount to dilate inner check surface by when computing operator.
    pub alpha: T,

    /// Maximum rank taken for SVD compression, if unspecified estimated from data.
    pub k: usize,

    /// Precomputed data required for SVD compressed M2L interaction.
    pub operator_data: SvdM2lOperatorData<T>,

    /// Unique transfer vectors to lookup m2l unique kernel interactions.
    pub transfer_vectors: Vec<TransferVector>,

    /// The associated kernel with this translation operator.
    pub kernel: U,
}

/// A type to store a transfer vector between a `source` and `target` Morton key.
#[derive(Debug)]
pub struct TransferVector {
    /// Three vector of components.
    pub components: [i64; 3],

    /// Unique identifier for transfer vector, for easy lookup.
    pub hash: usize,

    /// The `source` Morton key associated with this transfer vector.
    pub source: MortonKey,

    /// The `target` Morton key associated with this transfer vector.
    pub target: MortonKey,
}

#[derive(Default)]
pub struct FftM2lOperatorData<C> {
    // FFT of unique kernel evaluations for each transfer vector in a halo of a sibling set
    pub kernel_data: FftKernelData<C>,
    pub kernel_data_rearranged: FftKernelData<C>,
}

/// Container to store precomputed data required for SVD field translations.
/// See Fong & Darve (2009) for the definitions of 'fat' and 'thin' M2L matrices.
pub struct SvdM2lOperatorData<T>
where
    T: Scalar,
{
    /// Left singular vectors from SVD of fat M2L matrix.
    pub u: SvdM2lEntry<T>,

    /// Right singular vectors from SVD of thin M2L matrix, cutoff to a maximum rank of 'k'.
    pub st_block: SvdM2lEntry<T>,

    /// The quantity $C_{block} = \Sigma \cdot V^T_{block} S_{block} $, where $\Sigma$ is diagonal matrix of singular values
    /// from the SVD of the fat M2L matrix, $V^T_{block}$ is a is a block of the right singular vectors corresponding
    /// to each transfer vector from the same SVD, and $S_{block}$ is a block of the transposed right singular vectors
    /// from the SVD of the thin M2L matrix. $C$ is composed of $C_{block}$, with one for each unique transfer vector.
    pub c: SvdM2lEntry<T>,
}

impl<T> Default for SvdM2lOperatorData<T>
where
    T: Scalar,
{
    fn default() -> Self {
        let tmp = rlst_dynamic_array2![T, [1, 1]];

        SvdM2lOperatorData {
            u: tmp.new_like_self().eval(),
            st_block: tmp.new_like_self().eval(),
            c: tmp.new_like_self().eval(),
        }
    }
}

/// Type alias for real coefficients for into FFTW wrappers
<<<<<<< HEAD
pub type FftMatrixf64 = Array<f64, BaseArray<f64, VectorContainer<f64>, 2>, 2>;

/// Type alias for real coefficients for into FFTW wrappers
pub type FftMatrixf32 = Array<f32, BaseArray<f32, VectorContainer<f32>, 2>, 2>;

/// Type alias for complex coefficients for FFTW wrappers
pub type FftMatrixc64 = Array<c64, BaseArray<c64, VectorContainer<c64>, 2>, 2>;

/// Type alias for complex coefficients for FFTW wrappers
pub type FftMatrixc32 = Array<c32, BaseArray<c32, VectorContainer<c32>, 2>, 2>;

/// Type alias for real coefficients for into FFTW wrappers
pub type FftMatrix<T> = Array<T, BaseArray<T, VectorContainer<T>, 2>, 2>;
=======
// pub type FftMatrixf64 = Matrix<f64, BaseMatrix<f64, VectorContainer<f64>, Dynamic>, Dynamic>;
pub type FftMatrixf64 = Vec<f64>;

/// Type alias for real coefficients for into FFTW wrappers
// pub type FftMatrixf32 = Matrix<f32, BaseMatrix<f32, VectorContainer<f32>, Dynamic>, Dynamic>;
pub type FftMatrixf32 = Vec<f32>;

/// Type alias for complex coefficients for FFTW wrappers
// pub type FftMatrixc64 = Matrix<c64, BaseMatrix<c64, VectorContainer<c64>, Dynamic>, Dynamic>;
pub type FftMatrixc64 = Vec<c64>;

/// Type alias for complex coefficients for FFTW wrappers
// pub type FftMatrixc32 = Matrix<c32, BaseMatrix<c32, VectorContainer<c32>, Dynamic>, Dynamic>;
pub type FftMatrixc32 = Vec<c32>;

/// Type alias for real coefficients for into FFTW wrappers
// pub type FftMatrix<T> = Matrix<T, BaseMatrix<T, VectorContainer<T>, Dynamic>, Dynamic>;
pub type FftMatrix<T> = Vec<T>;
>>>>>>> faaa4579
<|MERGE_RESOLUTION|>--- conflicted
+++ resolved
@@ -125,21 +125,6 @@
 }
 
 /// Type alias for real coefficients for into FFTW wrappers
-<<<<<<< HEAD
-pub type FftMatrixf64 = Array<f64, BaseArray<f64, VectorContainer<f64>, 2>, 2>;
-
-/// Type alias for real coefficients for into FFTW wrappers
-pub type FftMatrixf32 = Array<f32, BaseArray<f32, VectorContainer<f32>, 2>, 2>;
-
-/// Type alias for complex coefficients for FFTW wrappers
-pub type FftMatrixc64 = Array<c64, BaseArray<c64, VectorContainer<c64>, 2>, 2>;
-
-/// Type alias for complex coefficients for FFTW wrappers
-pub type FftMatrixc32 = Array<c32, BaseArray<c32, VectorContainer<c32>, 2>, 2>;
-
-/// Type alias for real coefficients for into FFTW wrappers
-pub type FftMatrix<T> = Array<T, BaseArray<T, VectorContainer<T>, 2>, 2>;
-=======
 // pub type FftMatrixf64 = Matrix<f64, BaseMatrix<f64, VectorContainer<f64>, Dynamic>, Dynamic>;
 pub type FftMatrixf64 = Vec<f64>;
 
@@ -157,5 +142,4 @@
 
 /// Type alias for real coefficients for into FFTW wrappers
 // pub type FftMatrix<T> = Matrix<T, BaseMatrix<T, VectorContainer<T>, Dynamic>, Dynamic>;
-pub type FftMatrix<T> = Vec<T>;
->>>>>>> faaa4579
+pub type FftMatrix<T> = Vec<T>;