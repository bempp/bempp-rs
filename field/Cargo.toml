--- conflicted
+++ resolved
@@ -28,13 +28,9 @@
 bempp-tools = { path = "../tools" }
 itertools = "0.10"
 num = "0.4"
-<<<<<<< HEAD
-rlst = { git = "https://github.com/linalg-rs/rlst.git", branch="tensor" }
-rlst-common = { git = "https://github.com/linalg-rs/rlst.git", branch="tensor" }
-rlst-dense = { git = "https://github.com/linalg-rs/rlst.git", branch="tensor" }
-=======
-rlst = { git = "https://github.com/linalg-rs/rlst.git", branch = "legacy"}
->>>>>>> faaa4579
+rlst = { git = "https://github.com/linalg-rs/rlst.git" }
+rlst-common = { git = "https://github.com/linalg-rs/rlst.git" }
+rlst-dense = { git = "https://github.com/linalg-rs/rlst.git" }
 fftw = {git = "https://github.com/skailasa/fftw.git" }
 cauchy = "0.4.*"
 dashmap = {version = "5.5.0", features=["rayon"]}
