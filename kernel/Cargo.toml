--- conflicted
+++ resolved
@@ -28,11 +28,7 @@
 rayon = "1.7"
 num = "0.4"
 num_cpus = "1"
-rlst = { git = "https://github.com/linalg-rs/rlst.git" }
-<<<<<<< HEAD
-=======
 rlst-dense = { git = "https://github.com/linalg-rs/rlst.git" }
->>>>>>> f92c6e86
 
 [dev-dependencies]
 rlst = { git = "https://github.com/linalg-rs/rlst.git" }